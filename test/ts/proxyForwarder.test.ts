--- conflicted
+++ resolved
@@ -455,7 +455,6 @@
       .withArgs(admin.address);
   }).timeout(50000);
 
-<<<<<<< HEAD
   it("Deploy the proxy contract and a meta-tx with MultiSend", async () => {
     const { proxyDeployer, admin, user1, msgSenderExample } = await loadFixture(
       createHubs
@@ -546,7 +545,6 @@
     const messageSent = await msgSenderExample.sentTest(forwarder.address);
     expect(messageSent).to.be.true;
   }).timeout(50000);
-=======
   it("Sign a single meta-transaction, but omit the value field for the ProxyAccountCallDatae", async () => {
     const { admin, msgSenderExample } = await loadFixture(createHubs);
 
@@ -580,5 +578,4 @@
       )
       .withArgs(forwarder.address);
   });
->>>>>>> 13314e3a
 });